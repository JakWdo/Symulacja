--- conflicted
+++ resolved
@@ -22,20 +22,6 @@
 Framework: LangChain + Google Gemini (Flash dla szybkości, Pro dla analiz)
 """
 
-<<<<<<< HEAD
-from .personas.generator import (
-    PersonaGeneratorLangChain as PersonaGenerator,
-    DemographicDistribution,
-)
-from .focus_groups.memory import MemoryServiceLangChain as MemoryService
-from .focus_groups.group_service import FocusGroupServiceLangChain as FocusGroupService
-from .focus_groups.summarizer import DiscussionSummarizerService
-from .focus_groups.survey_responses import SurveyResponseGenerator
-from .personas_details.needs import PersonaNeedsService
-# ARCHIVED: PersonaMessagingService moved to archived/messaging.py
-from .archived.messaging import PersonaMessagingService
-from .personas.comparison import PersonaComparisonService
-=======
 # Shared utilities
 from .shared import build_chat_model
 
@@ -75,7 +61,6 @@
 PersonaGenerator = PersonaGeneratorLangChain
 MemoryService = MemoryServiceLangChain
 FocusGroupService = FocusGroupServiceLangChain
->>>>>>> 3fe8cf95
 
 __all__ = [
     # Shared
