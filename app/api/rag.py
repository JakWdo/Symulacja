"""Router FastAPI obsługujący operacje na bazie wiedzy RAG oraz Graph RAG."""

import logging
import shutil
import uuid
from pathlib import Path

from fastapi import (
    APIRouter,
    BackgroundTasks,
    Depends,
    File,
    Form,
    HTTPException,
    Request,
    UploadFile,
    status,
)
from slowapi import Limiter
from slowapi.util import get_remote_address
from sqlalchemy.ext.asyncio import AsyncSession

from app.api.dependencies import get_current_user, get_db
from app.core.config import get_settings
from app.db.session import AsyncSessionLocal
from app.models.rag_document import RAGDocument
from app.models.user import User
from app.schemas.rag import (
    GraphRAGQuestionRequest,
    GraphRAGQuestionResponse,
    RAGCitation,
    RAGDocumentResponse,
    RAGQueryRequest,
    RAGQueryResponse,
)
<<<<<<< HEAD
from app.services.rag import (
    RAGDocumentService,
    PolishSocietyRAG,
    GraphRAGService,
)
=======
from app.services.rag.rag_document_service import RAGDocumentService
from app.services.rag.rag_hybrid_search_service import PolishSocietyRAG
from app.services.rag.rag_graph_service import GraphRAGService
>>>>>>> 3fe8cf95

settings = get_settings()
router = APIRouter(prefix="/rag", tags=["RAG Knowledge Base"])
logger = logging.getLogger(__name__)
limiter = Limiter(key_func=get_remote_address)

_rag_document_service: RAGDocumentService | None = None
_polish_society_rag: PolishSocietyRAG | None = None
_graph_rag_service: GraphRAGService | None = None


def get_rag_document_service() -> RAGDocumentService:
    """Zwraca singleton serwisu dokumentów RAG."""

    global _rag_document_service
    if _rag_document_service is None:
        _rag_document_service = RAGDocumentService()
    return _rag_document_service


def get_polish_society_rag() -> PolishSocietyRAG:
    """Zwraca singleton odpowiedzialny za hybrydowe wyszukiwanie."""

    global _polish_society_rag
    if _polish_society_rag is None:
        _polish_society_rag = PolishSocietyRAG()
    return _polish_society_rag


def get_graph_rag_service() -> GraphRAGService:
    """Zwraca singleton serwisu Graph RAG."""

    global _graph_rag_service
    if _graph_rag_service is None:
        _graph_rag_service = GraphRAGService()
    return _graph_rag_service


async def _process_document_background(doc_id: uuid.UUID, file_path: str, metadata: dict) -> None:
    """Przetwarza dokument w tle i aktualizuje status w bazie danych."""

    async with AsyncSessionLocal() as db:
        try:
            logger.info("Rozpoczynam przetwarzanie dokumentu %s w tle", doc_id)
            service = get_rag_document_service()
            result = await service.ingest_document(file_path, metadata)

            doc = await db.get(RAGDocument, doc_id)
            if doc:
                doc.status = result["status"]
                doc.num_chunks = result.get("num_chunks", 0)
                doc.error_message = result.get("error")
                await db.commit()
                logger.info(
                    "Przetwarzanie dokumentu %s zakończone: status=%s, chunks=%s",
                    doc_id,
                    result["status"],
                    result.get("num_chunks"),
                )
        except Exception as exc:  # pragma: no cover - logujemy awarię background taska
            logger.error("Błąd podczas przetwarzania dokumentu %s: %s", doc_id, exc, exc_info=True)
            try:
                async with AsyncSessionLocal() as error_db:
                    doc = await error_db.get(RAGDocument, doc_id)
                    if doc:
                        doc.status = "failed"
                        doc.error_message = str(exc)
                        await error_db.commit()
            except Exception as update_exc:
                logger.error(
                    "Nie udało się zaktualizować statusu błędu dla dokumentu %s: %s",
                    doc_id,
                    update_exc,
                )


@router.post("/documents/upload", response_model=RAGDocumentResponse, status_code=status.HTTP_202_ACCEPTED)
@limiter.limit("20/hour")  # Security: Limit document uploads (expensive processing)
async def upload_document(
    request: Request,  # Required by slowapi limiter
    background_tasks: BackgroundTasks,
    file: UploadFile = File(...),
    title: str = Form(...),
    country: str = Form("Poland"),
    current_user: User = Depends(get_current_user),
    db: AsyncSession = Depends(get_db),
):
    """Przyjmuje dokument, zapisuje go na dysku i uruchamia asynchroniczne przetwarzanie."""

    # Security: Walidacja filename
    if not file.filename or '\0' in file.filename or len(file.filename) > 255:
        raise HTTPException(
            status_code=status.HTTP_400_BAD_REQUEST,
            detail="Nazwa pliku jest wymagana i musi być prawidłowa.",
        )

    # Security: Whitelist extension check
    extension = Path(file.filename).suffix.lower()
    if extension not in {".pdf", ".docx"}:
        raise HTTPException(
            status_code=status.HTTP_400_BAD_REQUEST,
            detail=f"Nieobsługiwany typ pliku: {extension}. Dozwolone: PDF, DOCX.",
        )

    # Security: File size limit (50MB default)
    max_size_bytes = settings.MAX_DOCUMENT_SIZE_MB * 1024 * 1024
    file.file.seek(0, 2)  # Seek to end
    file_size = file.file.tell()
    file.file.seek(0)  # Seek back to start

    if file_size > max_size_bytes:
        raise HTTPException(
            status_code=status.HTTP_413_REQUEST_ENTITY_TOO_LARGE,
            detail=f"Plik za duży. Maksymalny rozmiar: {settings.MAX_DOCUMENT_SIZE_MB}MB (plik ma {file_size / 1024 / 1024:.1f}MB)",
        )

    storage_path = Path(settings.DOCUMENT_STORAGE_PATH)
    storage_path.mkdir(parents=True, exist_ok=True)

    # UUID w nazwie zapewnia unikalność i chroni przed path traversal
    stored_filename = f"{uuid.uuid4()}{extension}"
    stored_path = storage_path / stored_filename

    try:
        with stored_path.open("wb") as buffer:
            shutil.copyfileobj(file.file, buffer)
        logger.info("Plik %s (%d bytes) zapisany jako %s", file.filename, file_size, stored_path)
    except Exception as exc:
        logger.error("Nie udało się zapisać pliku: %s", exc, exc_info=True)
        raise HTTPException(status_code=500, detail="Nie udało się zapisać pliku na dysku.")

    document = RAGDocument(
        title=title,
        filename=file.filename,
        file_path=str(stored_path),
        file_type=extension.lstrip("."),
        country=country,
        status="processing",
        num_chunks=0,
    )
    db.add(document)
    await db.commit()
    await db.refresh(document)

    background_tasks.add_task(
        _process_document_background,
        document.id,
        str(stored_path),
        {"doc_id": str(document.id), "title": title, "country": country},
    )

    return document


@router.get("/documents", response_model=list[RAGDocumentResponse])
async def list_documents(
    current_user: User = Depends(get_current_user),
    db: AsyncSession = Depends(get_db),
):
    """Zwraca listę aktywnych dokumentów dostępnych w bazie wiedzy."""

    service = get_rag_document_service()
    documents = await service.list_documents(db)
    logger.info("Użytkownik %s pobrał listę %s dokumentów RAG", current_user.id, len(documents))
    return documents


@router.post("/query", response_model=RAGQueryResponse)
async def query_rag(
    request: RAGQueryRequest,
    current_user: User = Depends(get_current_user),
):
    """Wykonuje klasyczne zapytanie RAG (wyszukiwanie semantyczne lub hybrydowe)."""

    rag = get_polish_society_rag()
    if not rag.vector_store:
        raise HTTPException(
            status_code=status.HTTP_503_SERVICE_UNAVAILABLE,
            detail="Vector store nie jest dostępny.",
        )

    try:
        results = await rag.vector_store.asimilarity_search_with_score(request.query, k=request.top_k)
        context_chunks: list[str] = []
        citations: list[RAGCitation] = []
        for doc, score in results:
            context_chunks.append(doc.page_content)
            citations.append(
                RAGCitation(
                    document_title=doc.metadata.get("title", "Nieznany dokument"),
                    chunk_text=doc.page_content,
                    relevance_score=float(score),
                )
            )

        context = "\n\n---\n\n".join(context_chunks)
        return RAGQueryResponse(
            query=request.query,
            context=context,
            citations=citations,
            num_results=len(results),
        )
    except Exception as exc:
        logger.error("Błąd podczas zapytania RAG: %s", exc, exc_info=True)
        raise HTTPException(status_code=500, detail="Zapytanie RAG nie powiodło się.")


@router.post("/query/graph", response_model=GraphRAGQuestionResponse)
async def query_graph_rag(
    request: GraphRAGQuestionRequest,
    current_user: User = Depends(get_current_user),
):
    """Zadaje pytanie do grafu wiedzy i zwraca wynik Graph RAG."""

    service = get_graph_rag_service()
    try:
        result = await service.answer_question(request.question)
        return GraphRAGQuestionResponse(**result)
    except Exception as exc:
        logger.error("Błąd podczas zapytania Graph RAG: %s", exc, exc_info=True)
        raise HTTPException(status_code=500, detail="Nie udało się uzyskać odpowiedzi Graph RAG.")


@router.delete("/documents/{doc_id}", status_code=status.HTTP_204_NO_CONTENT)
async def delete_document(
    doc_id: uuid.UUID,
    current_user: User = Depends(get_current_user),
    db: AsyncSession = Depends(get_db),
):
    """Usuwa dokument z bazy wiedzy oraz czyści powiązane dane w Neo4j."""

    service = get_rag_document_service()
    try:
        await service.delete_document(doc_id, db)
    except ValueError as exc:
        raise HTTPException(status_code=status.HTTP_404_NOT_FOUND, detail=str(exc))
    except Exception as exc:
        logger.error("Błąd podczas usuwania dokumentu %s: %s", doc_id, exc, exc_info=True)
        raise HTTPException(status_code=500, detail="Nie udało się usunąć dokumentu.")

    return None<|MERGE_RESOLUTION|>--- conflicted
+++ resolved
@@ -33,17 +33,9 @@
     RAGQueryRequest,
     RAGQueryResponse,
 )
-<<<<<<< HEAD
-from app.services.rag import (
-    RAGDocumentService,
-    PolishSocietyRAG,
-    GraphRAGService,
-)
-=======
 from app.services.rag.rag_document_service import RAGDocumentService
 from app.services.rag.rag_hybrid_search_service import PolishSocietyRAG
 from app.services.rag.rag_graph_service import GraphRAGService
->>>>>>> 3fe8cf95
 
 settings = get_settings()
 router = APIRouter(prefix="/rag", tags=["RAG Knowledge Base"])
