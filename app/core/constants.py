--- conflicted
+++ resolved
@@ -1,48 +1,3 @@
-<<<<<<< HEAD
-"""Constants module - backward compatibility wrapper.
-
-DEPRECATED: Ten plik jest przestarzały. Użyj bezpośrednio:
-- from app.core.constants.demographics import ...
-- from app.core.constants.personas import ...
-- from app.core.constants.polish import ...
-
-Lub importuj z package __init__:
-- from app.core.constants import ...
-
-Ten plik istnieje tylko dla backward compatibility z istniejącym kodem.
-"""
-
-# Re-export wszystkiego z nowej struktury folderów
-from app.core.constants import *  # noqa: F401, F403
-
-__all__ = [
-    # US Demographics
-    "DEFAULT_AGE_GROUPS",
-    "DEFAULT_GENDERS",
-    "DEFAULT_LOCATIONS",
-    "DEFAULT_EDUCATION_LEVELS",
-    "DEFAULT_INCOME_BRACKETS",
-    # Persona Attributes
-    "DEFAULT_OCCUPATIONS",
-    "DEFAULT_VALUES",
-    "DEFAULT_INTERESTS",
-    "DEFAULT_COMMUNICATION_STYLES",
-    "DEFAULT_DECISION_STYLES",
-    "DEFAULT_LIFE_SITUATIONS",
-    # Polish Constants
-    "POLISH_LOCATIONS",
-    "POLISH_VALUES",
-    "POLISH_INTERESTS",
-    "POLISH_OCCUPATIONS",
-    "POLISH_MALE_NAMES",
-    "POLISH_FEMALE_NAMES",
-    "POLISH_SURNAMES",
-    "POLISH_COMMUNICATION_STYLES",
-    "POLISH_DECISION_STYLES",
-    "POLISH_INCOME_BRACKETS",
-    "POLISH_EDUCATION_LEVELS",
-]
-=======
 """
 Polskie stałe demograficzne dla systemu Sight.
 
@@ -326,5 +281,4 @@
     "Policealne": 0.04,                   # Szkoła policealna
     "Wyższe licencjackie": 0.12,          # Licencjat
     "Wyższe magisterskie": 0.18,          # Magisterium
-}
->>>>>>> 3fe8cf95
+}