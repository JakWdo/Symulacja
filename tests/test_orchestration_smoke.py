"""
Smoke tests dla systemu orchestration.

Te testy sprawdzają czy podstawowa funkcjonalność działa poprawnie.
NIE testują quality ani szczegółów - tylko czy kod się wykonuje bez błędów.
"""

import pytest
<<<<<<< HEAD
from app.services.personas import PersonaOrchestrationService, PersonaAllocationPlan
=======
from app.services.personas.persona_orchestration import PersonaOrchestrationService, PersonaAllocationPlan
>>>>>>> 3fe8cf95


class TestOrchestrationSmoke:
    """Smoke tests dla orchestration service."""

    def test_orchestration_service_init(self):
        """Test czy orchestration service inicjalizuje się poprawnie."""
        service = PersonaOrchestrationService()

        assert service is not None
        assert service.llm is not None
        assert service.rag_service is not None
        assert "gemini-2.5-pro" in service.llm.model  # Model może mieć prefix "models/"

    def test_orchestration_models(self):
        """Test czy używane są prawidłowe modele."""
        from app.core.config import get_settings
        settings = get_settings()

        # Orchestration powinien używać Gemini 2.5 Pro
        service = PersonaOrchestrationService()
        assert "2.5-pro" in service.llm.model.lower()

        # Individual generation używa Flash (sprawdzamy w generator)
<<<<<<< HEAD
        from app.services.personas import PersonaGeneratorLangChain
=======
        from app.services.personas.persona_generator_langchain import PersonaGeneratorLangChain
>>>>>>> 3fe8cf95
        generator = PersonaGeneratorLangChain()
        # Generator może używać różnych modeli, ale sprawdzamy że się inicjalizuje
        assert generator.llm is not None

    def test_allocation_plan_structure(self):
        """Test struktury PersonaAllocationPlan (Pydantic validation)."""
        # Test że możemy utworzyć plan z minimalnymi danymi
        plan = PersonaAllocationPlan(
            total_personas=10,
            groups=[],
            overall_context="Test context"
        )

        assert plan.total_personas == 10
        assert plan.groups == []
        assert plan.overall_context == "Test context"

    def test_graph_insight_structure(self):
        """Test struktury GraphInsight (Pydantic validation)."""
        from app.services.personas.persona_orchestration import GraphInsight

        insight = GraphInsight(
            type="Indicator",
            summary="Test indicator",
            magnitude="78.4%",
            confidence="high",
            time_period="2022",
            source="GUS",
            why_matters="Test reasoning"
        )

        assert insight.type == "Indicator"
        assert insight.magnitude == "78.4%"
        assert insight.confidence == "high"

    def test_demographic_group_structure(self):
        """Test struktury DemographicGroup (Pydantic validation)."""
        from app.services.personas.persona_orchestration import DemographicGroup, GraphInsight

        group = DemographicGroup(
            count=5,
            demographics={"age": "25-34", "gender": "kobieta"},
            brief="Test brief",
            graph_insights=[
                GraphInsight(
                    type="Indicator",
                    summary="Test",
                    confidence="high",
                    why_matters="Test reasoning"
                )
            ],
            allocation_reasoning="Test allocation"
        )

        assert group.count == 5
        assert len(group.graph_insights) == 1
        assert group.brief == "Test brief"

    def test_persona_orchestration_prompt_building(self):
        """Test czy prompt building działa."""
        service = PersonaOrchestrationService()

        # Test pomocniczej metody format_graph_context
        test_docs = []  # Empty docs
        formatted = service._format_graph_context(test_docs)

        assert "Brak dostępnego kontekstu" in formatted

    def test_json_extraction(self):
        """Test ekstrakcji JSON z odpowiedzi LLM."""
        service = PersonaOrchestrationService()

        # Test z markdown code blocks
        response_with_markdown = '''```json
        {"test": "value"}
        ```'''

        result = service._extract_json_from_response(response_with_markdown)
        assert result == {"test": "value"}

        # Test bez markdown
        response_plain = '{"test": "value"}'
        result = service._extract_json_from_response(response_plain)
        assert result == {"test": "value"}


class TestPersonaGeneratorOrchestration:
    """Smoke tests dla integracji orchestration z generator."""

    def test_generator_accepts_orchestration_brief(self):
        """Test czy generator akceptuje orchestration brief w advanced_options."""
<<<<<<< HEAD
        from app.services.personas import PersonaGeneratorLangChain
=======
        from app.services.personas.persona_generator_langchain import PersonaGeneratorLangChain
>>>>>>> 3fe8cf95

        generator = PersonaGeneratorLangChain()

        # Test że prompt building akceptuje orchestration_brief
        demo = {"age_group": "25-34", "gender": "kobieta"}
        psych = {"openness": 0.7}

        prompt = generator._create_persona_prompt(
            demographic=demo,
            psychological=psych,
            rag_context=None,
            target_audience_description=None,
            orchestration_brief="Test brief from orchestration"
        )

        # Sprawdź że brief jest w promptcie
        assert "Test brief from orchestration" in prompt
        assert "ORCHESTRATION BRIEF" in prompt


class TestReasoningSchemas:
    """Smoke tests dla Pydantic schemas."""

    def test_graph_insight_response_schema(self):
        """Test PersonaReasoningResponse schema."""
        from app.schemas.persona import GraphInsightResponse, PersonaReasoningResponse

        insight = GraphInsightResponse(
            type="Indicator",
            summary="Test summary",
            confidence="high",
            why_matters="Test explanation"
        )

        response = PersonaReasoningResponse(
            orchestration_brief="Test brief",
            graph_insights=[insight],
            allocation_reasoning="Test reasoning"
        )

        assert response.orchestration_brief == "Test brief"
        assert len(response.graph_insights) == 1
        assert response.graph_insights[0].type == "Indicator"


if __name__ == "__main__":
    # Możesz uruchomić te testy bezpośrednio
    pytest.main([__file__, "-v", "-s"])<|MERGE_RESOLUTION|>--- conflicted
+++ resolved
@@ -6,11 +6,7 @@
 """
 
 import pytest
-<<<<<<< HEAD
-from app.services.personas import PersonaOrchestrationService, PersonaAllocationPlan
-=======
 from app.services.personas.persona_orchestration import PersonaOrchestrationService, PersonaAllocationPlan
->>>>>>> 3fe8cf95
 
 
 class TestOrchestrationSmoke:
@@ -35,11 +31,7 @@
         assert "2.5-pro" in service.llm.model.lower()
 
         # Individual generation używa Flash (sprawdzamy w generator)
-<<<<<<< HEAD
-        from app.services.personas import PersonaGeneratorLangChain
-=======
         from app.services.personas.persona_generator_langchain import PersonaGeneratorLangChain
->>>>>>> 3fe8cf95
         generator = PersonaGeneratorLangChain()
         # Generator może używać różnych modeli, ale sprawdzamy że się inicjalizuje
         assert generator.llm is not None
@@ -131,11 +123,7 @@
 
     def test_generator_accepts_orchestration_brief(self):
         """Test czy generator akceptuje orchestration brief w advanced_options."""
-<<<<<<< HEAD
-        from app.services.personas import PersonaGeneratorLangChain
-=======
         from app.services.personas.persona_generator_langchain import PersonaGeneratorLangChain
->>>>>>> 3fe8cf95
 
         generator = PersonaGeneratorLangChain()
 
