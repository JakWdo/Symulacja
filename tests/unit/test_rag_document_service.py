--- conflicted
+++ resolved
@@ -15,11 +15,7 @@
 from unittest.mock import AsyncMock, MagicMock, patch
 from uuid import uuid4
 
-<<<<<<< HEAD
-from app.services.rag import RAGDocumentService
-=======
 from app.services.rag.rag_document_service import RAGDocumentService
->>>>>>> 3fe8cf95
 
 
 class TestRAGDocumentServiceInit:
