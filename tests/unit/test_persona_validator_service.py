"""Testy jednostkowe serwisu PersonaValidator."""

from typing import Dict, Any, List, Optional

<<<<<<< HEAD
from app.services.personas import PersonaValidator
=======
from app.services.personas.persona_validator import PersonaValidator
>>>>>>> 3fe8cf95


def _make_persona(
    background: str,
    age: int = 30,
    gender: str = "female",
    location: str = "Warsaw",
    education: str = "Master",
    income: str = "50k-70k",
    values: Optional[List[str]] = None,
    traits: Optional[Dict[str, float]] = None,
) -> Dict[str, Any]:
    """Pomocnicza funkcja budująca słownik persony."""
    traits = traits or {
        "openness": 0.6,
        "conscientiousness": 0.5,
        "extraversion": 0.4,
        "agreeableness": 0.6,
        "neuroticism": 0.3,
    }
    base = {
        "background_story": background,
        "age": age,
        "gender": gender,
        "location": location,
        "education_level": education,
        "income_bracket": income,
        "values": values or ["Innovation", "Family"],
    }
    base.update(traits)
    return base


def test_calculate_text_similarity_handles_empty():
    """Puste teksty powinny zwracać 0 podobieństwa."""
    validator = PersonaValidator()
    assert validator.calculate_text_similarity("", "") == 0.0
    assert validator.calculate_text_similarity("Tekst", "") == 0.0


def test_check_background_uniqueness_detects_duplicates():
    """Walidator powinien wykrywać podobne historie."""
    validator = PersonaValidator(similarity_threshold=0.5)
    personas = [
        _make_persona("Anna uwielbia podróże i gotowanie, pracuje w marketingu."),
        _make_persona("Anna uwielbia podróże i gotowanie, pracuje w marketingu."),
        _make_persona("Kasia to inżynierka z zamiłowaniem do robotyki."),
    ]

    result = validator.check_background_uniqueness(personas)

    assert result["is_unique"] is False
    assert result["total_comparisons"] == 3
    assert result["duplicate_pairs"], "Powinna istnieć co najmniej jedna para duplikatów"


def test_check_diversity_score_balanced_group():
    """Zróżnicowana grupa powinna uzyskać wysoki wynik różnorodności."""
    validator = PersonaValidator()
    personas = [
        _make_persona(
            "Maria prowadzi startup edukacyjny.",
            age=28,
            gender="female",
            location="Warsaw",
            education="Master",
            income="30k-40k",
            values=["Innovation", "Adventure"],
            traits={
                "openness": 0.9,
                "conscientiousness": 0.4,
                "extraversion": 0.7,
                "agreeableness": 0.5,
                "neuroticism": 0.2,
            },
        ),
        _make_persona(
            "Piotr jest konserwatywnym finansistą.",
            age=52,
            gender="male",
            location="Krakow",
            education="Bachelor",
            income="70k-90k",
            values=["Stability", "Family"],
            traits={
                "openness": 0.3,
                "conscientiousness": 0.8,
                "extraversion": 0.2,
                "agreeableness": 0.4,
                "neuroticism": 0.5,
            },
        ),
    ]

    diversity = validator.check_diversity_score(personas)

    assert diversity["diversity_score"] >= 0.5
    assert diversity["demographic_diversity"] > 0
    assert diversity["personality_diversity"] > 0


def test_validate_personas_generates_recommendations():
    """Mało zróżnicowane persony powinny generować rekomendacje."""
    validator = PersonaValidator(similarity_threshold=0.9)
    personas = [
        _make_persona("Ala kocha sport.", age=30, gender="female", values=["Health"]),
        _make_persona("Ola kocha sport.", age=30, gender="female", values=["Health"]),
    ]

    results = validator.validate_personas(personas)

    assert results["is_valid"] is False
    assert results["recommendations"], "Powinny zostać wygenerowane rekomendacje"<|MERGE_RESOLUTION|>--- conflicted
+++ resolved
@@ -2,11 +2,7 @@
 
 from typing import Dict, Any, List, Optional
 
-<<<<<<< HEAD
-from app.services.personas import PersonaValidator
-=======
 from app.services.personas.persona_validator import PersonaValidator
->>>>>>> 3fe8cf95
 
 
 def _make_persona(
