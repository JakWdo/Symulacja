"""Fixtures dedicated to RAG / Graph analytics components."""

from __future__ import annotations

import json
from types import SimpleNamespace
from typing import Any

import numpy as np
import pytest
import pytest_asyncio
from unittest.mock import AsyncMock, MagicMock, patch


@pytest.fixture
def mock_neo4j_driver():
    """Return an AsyncMock that mirrors the AsyncDriver contract."""
    driver = AsyncMock()
    session = AsyncMock()
    session.run = AsyncMock()
    session.execute_write = AsyncMock()
    session.execute_read = AsyncMock()

    driver.session = MagicMock(return_value=session)
    driver.close = AsyncMock()
    return driver


@pytest.fixture
def mock_vector_store():
    """Mock Neo4j vector store calls for hybrid search tests."""
    vector_store = AsyncMock()

    async def mock_similarity_search(query: str, k: int = 5):
        from langchain_core.documents import Document

        return [
            Document(
                page_content=f"Sample document {i} about {query}",
                metadata={
                    "doc_id": f"doc_{i}",
                    "title": f"Document {i}",
                    "chunk_index": i,
                },
            )
            for i in range(k)
        ]

    async def mock_similarity_search_with_score(query: str, k: int = 5):
        docs = await mock_similarity_search(query, k)
        return [(doc, 0.9 - (i * 0.1)) for i, doc in enumerate(docs)]

    vector_store.asimilarity_search = mock_similarity_search
    vector_store.asimilarity_search_with_score = mock_similarity_search_with_score
    vector_store.aadd_documents = AsyncMock()
    return vector_store


@pytest.fixture
def mock_graph_store():
    """Mock Neo4j graph store used by GraphRAG services."""
    graph_store = MagicMock()

    def mock_query(cypher: str, params: dict | None = None):
        return [
            {
                "type": "Indicator",
                "summary": "Employment rate 78.4%",
                "magnitude": "78.4%",
                "confidence": "high",
                "time_period": "2022",
                "source": "GUS",
            }
        ]

    graph_store.query.side_effect = mock_query
    return graph_store


@pytest.fixture
def mock_embeddings():
    """Return deterministic embeddings for vector search tests."""
    embeddings = MagicMock()

    def embed_query(text: str):
        np.random.seed(hash(text) % (2**32))
        return np.random.rand(768).tolist()

    def embed_documents(texts: list[str]):
        return [embed_query(text) for text in texts]

    embeddings.embed_query = embed_query
    embeddings.embed_documents = embed_documents
    return embeddings


@pytest.fixture
def mock_concept_extraction():
    """Mock asynchronous concept extraction used in graph analytics."""
    async def extract_concepts(text: str) -> dict[str, Any]:
        words = text.lower().split()
        concepts = [w.capitalize() for w in words if len(w) > 5][:5]

        return {
            "concepts": concepts or ["General", "Topic"],
            "emotions": ["Neutral"],
            "sentiment": 0.0,
            "key_phrases": [text[:50]] if text else [],
        }

    return AsyncMock(side_effect=extract_concepts)


@pytest.fixture
def mock_gemini_2_5_pro():
    """Return an AsyncMock that mimics the Gemini 2.5 Pro LLM."""
    llm = AsyncMock()
    allocation_plan = {
        "total_personas": 20,
        "overall_context": (
            "Polskie społeczeństwo w 2024 roku charakteryzuje się wysoką stopą zatrudnienia "
            "młodych dorosłych z wyższym wykształceniem (78.4%). "
        ),
        "groups": [
            {
                "count": 6,
                "demographics": {
                    "age": "25-34",
                    "gender": "kobieta",
                    "education": "wyższe",
                    "location": "Warszawa",
                },
                "brief": "Ta grupa stanowi około 17.3% populacji miejskiej według GUS 2022.",
                "graph_insights": [
                    {
                        "type": "Wskaznik",
                        "summary": "Stopa zatrudnienia kobiet 25-34 z wyższym",
                        "magnitude": "78.4%",
                        "confidence": "high",
                        "time_period": "2022",
                        "source": "GUS",
                        "why_matters": "Wysoka stopa zatrudnienia oznacza purchasing power",
                    }
                ],
                "allocation_reasoning": "6 z 20 person (30%) bo grupa kluczowa dla early adoption",
            }
        ],
    }

    llm.ainvoke.return_value = SimpleNamespace(
        content=f"```json\n{json.dumps(allocation_plan, ensure_ascii=False, indent=2)}\n```"
    )
    return llm


@pytest_asyncio.fixture
async def rag_document_service_with_mocks(mock_vector_store, mock_graph_store, mock_embeddings):
    """Instantiate RAGDocumentService with mocked dependencies to avoid network calls."""
<<<<<<< HEAD
    from app.services.rag import RAGDocumentService
=======
    from app.services.rag.rag_document_service import RAGDocumentService
>>>>>>> 3fe8cf95

    with patch("app.services.rag.rag_document_service.GoogleGenerativeAIEmbeddings", return_value=mock_embeddings):
        service = RAGDocumentService()
        service.vector_store = mock_vector_store
        service.graph_store = mock_graph_store
        yield service


@pytest_asyncio.fixture
async def polish_society_rag_with_mocks(mock_vector_store, mock_embeddings):
    """Return a PolishSocietyRAG instance backed by fake vector store and embeddings."""
<<<<<<< HEAD
    from app.services.rag import PolishSocietyRAG
=======
    from app.services.rag.rag_hybrid_search_service import PolishSocietyRAG
>>>>>>> 3fe8cf95

    with patch("app.services.rag.rag_hybrid_search_service.GoogleGenerativeAIEmbeddings", return_value=mock_embeddings):
        rag = PolishSocietyRAG()
        rag.vector_store = mock_vector_store
        rag._fulltext_index_initialized = True
        yield rag


@pytest_asyncio.fixture
async def graph_service_with_mocks(mock_neo4j_driver, mock_llm):
    """Return GraphService wired to mocked Neo4j driver and LLM."""
    from app.services.archived.graph_service import GraphService

    service = GraphService()
    service.driver = mock_neo4j_driver
    service.llm = mock_llm
    yield service


@pytest_asyncio.fixture
async def persona_orchestration_with_mocks(mock_gemini_2_5_pro, polish_society_rag_with_mocks):
    """Return PersonaOrchestrationService with mocked Gemini and RAG dependencies."""
<<<<<<< HEAD
    from app.services.personas import PersonaOrchestrationService
=======
    from app.services.personas.persona_orchestration import PersonaOrchestrationService
>>>>>>> 3fe8cf95

    service = PersonaOrchestrationService()
    service.llm = mock_gemini_2_5_pro
    service.rag_service = await polish_society_rag_with_mocks
    yield service
<|MERGE_RESOLUTION|>--- conflicted
+++ resolved
@@ -156,11 +156,7 @@
 @pytest_asyncio.fixture
 async def rag_document_service_with_mocks(mock_vector_store, mock_graph_store, mock_embeddings):
     """Instantiate RAGDocumentService with mocked dependencies to avoid network calls."""
-<<<<<<< HEAD
-    from app.services.rag import RAGDocumentService
-=======
     from app.services.rag.rag_document_service import RAGDocumentService
->>>>>>> 3fe8cf95
 
     with patch("app.services.rag.rag_document_service.GoogleGenerativeAIEmbeddings", return_value=mock_embeddings):
         service = RAGDocumentService()
@@ -172,11 +168,7 @@
 @pytest_asyncio.fixture
 async def polish_society_rag_with_mocks(mock_vector_store, mock_embeddings):
     """Return a PolishSocietyRAG instance backed by fake vector store and embeddings."""
-<<<<<<< HEAD
-    from app.services.rag import PolishSocietyRAG
-=======
     from app.services.rag.rag_hybrid_search_service import PolishSocietyRAG
->>>>>>> 3fe8cf95
 
     with patch("app.services.rag.rag_hybrid_search_service.GoogleGenerativeAIEmbeddings", return_value=mock_embeddings):
         rag = PolishSocietyRAG()
@@ -199,11 +191,7 @@
 @pytest_asyncio.fixture
 async def persona_orchestration_with_mocks(mock_gemini_2_5_pro, polish_society_rag_with_mocks):
     """Return PersonaOrchestrationService with mocked Gemini and RAG dependencies."""
-<<<<<<< HEAD
-    from app.services.personas import PersonaOrchestrationService
-=======
     from app.services.personas.persona_orchestration import PersonaOrchestrationService
->>>>>>> 3fe8cf95
 
     service = PersonaOrchestrationService()
     service.llm = mock_gemini_2_5_pro
